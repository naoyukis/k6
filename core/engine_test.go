--- conflicted
+++ resolved
@@ -45,29 +45,10 @@
 	null "gopkg.in/guregu/null.v3"
 )
 
-<<<<<<< HEAD
-type testErrorWithString string
-
-func (e testErrorWithString) Error() string  { return string(e) }
-func (e testErrorWithString) String() string { return string(e) }
-
 // Wrapper around NewEngine that applies a logger and manages the options.
 func newTestEngine(t *testing.T, ctx context.Context, runner lib.Runner, opts lib.Options) *Engine { //nolint: golint
 	if runner == nil {
 		runner = &lib.MiniRunner{}
-=======
-// Apply a null logger to the engine and return the hook.
-func applyNullLogger(e *Engine) *logtest.Hook {
-	logger, hook := logtest.NewNullLogger()
-	e.SetLogger(logger)
-	return hook
-}
-
-// Wrapper around newEngine that applies a null logger.
-func newTestEngine(ex lib.Executor, opts lib.Options) (*Engine, error) {
-	if !opts.MetricSamplesBufferSize.Valid {
-		opts.MetricSamplesBufferSize = null.IntFrom(200)
->>>>>>> 087f8652
 	}
 	if ctx == nil {
 		ctx = context.Background()
